--- conflicted
+++ resolved
@@ -353,7 +353,6 @@
 var bodies = bodyTracker.Bodies;
 ```
 
-<<<<<<< HEAD
 ## A Note About Coordinate Systems
 
 The `AzureKinectBodyTracker` and `AzureKinectSensor` components emit all calibration, joint, and body orientation information in the coordinate system basis of MathNet.Spatial. This is a different basis assumption from that used by the sensor technology underneath for [joints](https://docs.microsoft.com/en-us/azure/Kinect-dk/body-joints) and for the [sensor itself](https://docs.microsoft.com/en-us/azure/Kinect-dk/coordinate-systems).
@@ -365,7 +364,8 @@
         	|  /
         	| /
  	 Y <----+
-=======
+```
+
 ## Wired Hardware Synchronization of Multiple Azure Kinect Sensors
 To run this part of the example, you must manually comment out the single kinect example (`SingleSensor`) and reenable the multi sync example (`AzureKinectSync`).
 ```csharp
@@ -380,5 +380,4 @@
 ```
 The example starts two Azure Kinect sensors with one being the primary and the second being a subordinate sensor. This done by setting the `WiredSyncMode` to `master` for the primary sensor and `subordinate` for the subordinate sensors. The synchronization cables must be connected correctly for this to work. You can find more information about the synchronization cables [here](https://docs.microsoft.com/en-us/azure/Kinect-dk/multi-camera-sync).
 
-Once they start, the two sensors will try to take their color image at the same time. However, the actual time it reach /Psi and the pipeline might be different due to other physical constraints. Extra care must also be taken to make sure the depth sensors from multiple azure kinects do not interfere with each other. You can change when the depth images are taken by changing the `DepthDelayOffColor` parameter.
->>>>>>> de80ffb3
+Once they start, the two sensors will try to take their color image at the same time. However, the actual time it reach /Psi and the pipeline might be different due to other physical constraints. Extra care must also be taken to make sure the depth sensors from multiple azure kinects do not interfere with each other. You can change when the depth images are taken by changing the `DepthDelayOffColor` parameter.