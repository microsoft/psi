--- conflicted
+++ resolved
@@ -1,58 +1,54 @@
-﻿<Project Sdk="Microsoft.NET.Sdk">
-
-  <PropertyGroup>
-    <TargetFramework>netstandard2.0</TargetFramework>
-    <GeneratePackageOnBuild>true</GeneratePackageOnBuild>
-    <Description>Provides APIs and components for interoperation with other data formats.</Description>
-  </PropertyGroup>
-
-  <PropertyGroup Condition="'$(Configuration)|$(Platform)'=='Debug|AnyCPU'">
-    <DocumentationFile>bin\Debug\netstandard2.0\Microsoft.Psi.Interop.xml</DocumentationFile>
-    <CodeAnalysisRuleSet>../../../Build/Microsoft.Psi.ruleset</CodeAnalysisRuleSet>
-    <TreatWarningsAsErrors>true</TreatWarningsAsErrors>
-    <WarningsAsErrors />
-  </PropertyGroup>
-
-  <PropertyGroup Condition="'$(Configuration)|$(Platform)'=='Release|AnyCPU'">
-    <DocumentationFile>bin\Release\netstandard2.0\Microsoft.Psi.Interop.xml</DocumentationFile>
-    <CodeAnalysisRuleSet>../../../Build/Microsoft.Psi.ruleset</CodeAnalysisRuleSet>
-    <TreatWarningsAsErrors>true</TreatWarningsAsErrors>
-    <WarningsAsErrors />
-  </PropertyGroup>
-
-  <ItemGroup>
-    <None Remove="stylecop.json" />
-  </ItemGroup>
-
-  <ItemGroup>
-    <AdditionalFiles Include="stylecop.json" />
-  </ItemGroup>
-
-  <ItemGroup>
-    <PackageReference Include="CsvHelper" Version="15.0.0" />
-<<<<<<< HEAD
-    <PackageReference Include="MessagePack" Version="3.0.238-rc.1" />
-=======
-    <PackageReference Include="MessagePack" Version="2.5.187" />
->>>>>>> 0d718c72
-    <PackageReference Include="Microsoft.CodeAnalysis.NetAnalyzers" Version="8.0.0">
-      <PrivateAssets>all</PrivateAssets>
-      <IncludeAssets>runtime; build; native; contentfiles; analyzers; buildtransitive</IncludeAssets>
-    </PackageReference>
-    <PackageReference Include="Microsoft.CSharp" Version="4.7.0" />
-    <PackageReference Include="NetMQ" Version="4.0.1.6" />
-    <PackageReference Include="Newtonsoft.Json" Version="13.0.2" />
-    <PackageReference Include="StyleCop.Analyzers" Version="1.1.118">
-      <PrivateAssets>all</PrivateAssets>
-      <IncludeAssets>runtime; build; native; contentfiles; analyzers</IncludeAssets>
-    </PackageReference>
-    <!-- The following overrides a transitive reference from NetMQ to an older version of System.Security.Cryptography.Pkcs which contains a security vulnerability -->
-    <PackageReference Include="System.Security.Cryptography.Pkcs" Version="6.0.3" />
-    <PackageReference Include="System.ServiceModel.Primitives" Version="4.10.3" />
-  </ItemGroup>
-
-  <ItemGroup>
-    <ProjectReference Include="..\Microsoft.Psi\Microsoft.Psi.csproj" />
-  </ItemGroup>
-
-</Project>
+﻿<Project Sdk="Microsoft.NET.Sdk">
+
+  <PropertyGroup>
+    <TargetFramework>netstandard2.0</TargetFramework>
+    <GeneratePackageOnBuild>true</GeneratePackageOnBuild>
+    <Description>Provides APIs and components for interoperation with other data formats.</Description>
+  </PropertyGroup>
+
+  <PropertyGroup Condition="'$(Configuration)|$(Platform)'=='Debug|AnyCPU'">
+    <DocumentationFile>bin\Debug\netstandard2.0\Microsoft.Psi.Interop.xml</DocumentationFile>
+    <CodeAnalysisRuleSet>../../../Build/Microsoft.Psi.ruleset</CodeAnalysisRuleSet>
+    <TreatWarningsAsErrors>true</TreatWarningsAsErrors>
+    <WarningsAsErrors />
+  </PropertyGroup>
+
+  <PropertyGroup Condition="'$(Configuration)|$(Platform)'=='Release|AnyCPU'">
+    <DocumentationFile>bin\Release\netstandard2.0\Microsoft.Psi.Interop.xml</DocumentationFile>
+    <CodeAnalysisRuleSet>../../../Build/Microsoft.Psi.ruleset</CodeAnalysisRuleSet>
+    <TreatWarningsAsErrors>true</TreatWarningsAsErrors>
+    <WarningsAsErrors />
+  </PropertyGroup>
+
+  <ItemGroup>
+    <None Remove="stylecop.json" />
+  </ItemGroup>
+
+  <ItemGroup>
+    <AdditionalFiles Include="stylecop.json" />
+  </ItemGroup>
+
+  <ItemGroup>
+    <PackageReference Include="CsvHelper" Version="15.0.0" />
+    <PackageReference Include="MessagePack" Version="2.5.187" />
+    <PackageReference Include="Microsoft.CodeAnalysis.NetAnalyzers" Version="8.0.0">
+      <PrivateAssets>all</PrivateAssets>
+      <IncludeAssets>runtime; build; native; contentfiles; analyzers; buildtransitive</IncludeAssets>
+    </PackageReference>
+    <PackageReference Include="Microsoft.CSharp" Version="4.7.0" />
+    <PackageReference Include="NetMQ" Version="4.0.1.6" />
+    <PackageReference Include="Newtonsoft.Json" Version="13.0.2" />
+    <PackageReference Include="StyleCop.Analyzers" Version="1.1.118">
+      <PrivateAssets>all</PrivateAssets>
+      <IncludeAssets>runtime; build; native; contentfiles; analyzers</IncludeAssets>
+    </PackageReference>
+    <!-- The following overrides a transitive reference from NetMQ to an older version of System.Security.Cryptography.Pkcs which contains a security vulnerability -->
+    <PackageReference Include="System.Security.Cryptography.Pkcs" Version="6.0.3" />
+    <PackageReference Include="System.ServiceModel.Primitives" Version="4.10.3" />
+  </ItemGroup>
+
+  <ItemGroup>
+    <ProjectReference Include="..\Microsoft.Psi\Microsoft.Psi.csproj" />
+  </ItemGroup>
+
+</Project>