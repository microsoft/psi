--- conflicted
+++ resolved
@@ -25,18 +25,13 @@
         /// <returns>The requested type, or null if the type was not found.</returns>
         public static Type GetVerifiedType(string typeName)
         {
-<<<<<<< HEAD
-            // var type = Type.GetType(typeName, AssemblyResolver, null);
-            var type = Type.GetType(typeName);
-=======
             if (TypeCache.ContainsKey(typeName))
             {
                 return TypeCache[typeName];
             }
 
-            var type = Type.GetType(typeName, AssemblyResolver, null);
-
->>>>>>> d08fdd34
+            // var type = Type.GetType(typeName, AssemblyResolver, null);
+            var type = Type.GetType(typeName);
             if (type == null)
             {
                 // Unable to resolve type. Attempt to resolve base class library types
