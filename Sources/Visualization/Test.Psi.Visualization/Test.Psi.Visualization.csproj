--- conflicted
+++ resolved
@@ -1,69 +1,38 @@
-﻿<Project Sdk="Microsoft.NET.Sdk">
-  <PropertyGroup>
-    <TargetFramework>net472</TargetFramework>
-    <OutputType>Exe</OutputType>
-    <StartupObject>Test.Psi.Visualization.ConsoleMain</StartupObject>
-    <CodeAnalysisRuleSet>../../../Build/Test.Psi.ruleset</CodeAnalysisRuleSet>
-  </PropertyGroup>
-  <PropertyGroup Condition="'$(Configuration)|$(Platform)'=='Debug|AnyCPU'">
-    <TreatWarningsAsErrors>true</TreatWarningsAsErrors>
-    <PlatformTarget>AnyCPU</PlatformTarget>
-  </PropertyGroup>
-  <PropertyGroup Condition="'$(Configuration)|$(Platform)'=='Release|AnyCPU'">
-    <TreatWarningsAsErrors>true</TreatWarningsAsErrors>
-    <PlatformTarget>AnyCPU</PlatformTarget>
-  </PropertyGroup>
-  <ItemGroup>
-    <None Remove="stylecop.json" />
-  </ItemGroup>
-  <ItemGroup>
-    <AdditionalFiles Include="stylecop.json" />
-  </ItemGroup>
-  <ItemGroup>
-<<<<<<< HEAD
-    <ProjectReference Include="..\..\Common\Test.Psi.Common\Test.Psi.Common.csproj">
-      <Project>{F843DAFA-A02B-4B63-8985-6890E513312E}</Project>
-      <Name>Test.Psi.Common</Name>
-    </ProjectReference>
-    <ProjectReference Include="..\Microsoft.Psi.Visualization.Windows\Microsoft.Psi.Visualization.Windows.csproj">
-      <Project>{d69636ba-cce9-4a85-845e-a378a2b03d62}</Project>
-      <Name>Microsoft.Psi.Visualization.Windows</Name>
-    </ProjectReference>
-  </ItemGroup>
-  <ItemGroup>
-    <Service Include="{82A7F48D-3B50-4B1E-B82E-3ADA8210C358}" />
-  </ItemGroup>
-  <ItemGroup>
-    <PackageReference Include="Microsoft.CodeAnalysis.FxCopAnalyzers">
-      <Version>3.3.2</Version>
-      <IncludeAssets>runtime; build; native; contentfiles; analyzers</IncludeAssets>
-=======
-    <PackageReference Include="Microsoft.CodeAnalysis.NetAnalyzers" Version="8.0.0">
->>>>>>> a6709c71
-      <PrivateAssets>all</PrivateAssets>
-      <IncludeAssets>runtime; build; native; contentfiles; analyzers; buildtransitive</IncludeAssets>
-    </PackageReference>
-<<<<<<< HEAD
-    <PackageReference Include="MSTest.TestAdapter">
-      <Version>3.1.1</Version>
-    </PackageReference>
-    <PackageReference Include="MSTest.TestFramework">
-      <Version>3.1.1</Version>
-    </PackageReference>
-    <PackageReference Include="StyleCop.Analyzers">
-      <Version>1.2.0-beta.507</Version>
-      <IncludeAssets>runtime; build; native; contentfiles; analyzers</IncludeAssets>
-=======
-    <PackageReference Include="MSTest.TestAdapter" Version="3.1.1" />
-    <PackageReference Include="MSTest.TestFramework" Version="3.1.1" />
-    <PackageReference Include="StyleCop.Analyzers" Version="1.1.118">
->>>>>>> a6709c71
-      <PrivateAssets>all</PrivateAssets>
-      <IncludeAssets>runtime; build; native; contentfiles; analyzers; buildtransitive</IncludeAssets>
-    </PackageReference>
-  </ItemGroup>
-  <ItemGroup>
-    <ProjectReference Include="..\..\Common\Test.Psi.Common\Test.Psi.Common.csproj" />
-    <ProjectReference Include="..\Microsoft.Psi.Visualization.Windows\Microsoft.Psi.Visualization.Windows.csproj" />
-  </ItemGroup>
+﻿<Project Sdk="Microsoft.NET.Sdk">
+  <PropertyGroup>
+    <TargetFramework>net472</TargetFramework>
+    <OutputType>Exe</OutputType>
+    <StartupObject>Test.Psi.Visualization.ConsoleMain</StartupObject>
+    <CodeAnalysisRuleSet>../../../Build/Test.Psi.ruleset</CodeAnalysisRuleSet>
+  </PropertyGroup>
+  <PropertyGroup Condition="'$(Configuration)|$(Platform)'=='Debug|AnyCPU'">
+    <TreatWarningsAsErrors>true</TreatWarningsAsErrors>
+    <PlatformTarget>AnyCPU</PlatformTarget>
+  </PropertyGroup>
+  <PropertyGroup Condition="'$(Configuration)|$(Platform)'=='Release|AnyCPU'">
+    <TreatWarningsAsErrors>true</TreatWarningsAsErrors>
+    <PlatformTarget>AnyCPU</PlatformTarget>
+  </PropertyGroup>
+  <ItemGroup>
+    <None Remove="stylecop.json" />
+  </ItemGroup>
+  <ItemGroup>
+    <AdditionalFiles Include="stylecop.json" />
+  </ItemGroup>
+  <ItemGroup>
+    <PackageReference Include="Microsoft.CodeAnalysis.NetAnalyzers" Version="8.0.0">
+      <PrivateAssets>all</PrivateAssets>
+      <IncludeAssets>runtime; build; native; contentfiles; analyzers; buildtransitive</IncludeAssets>
+    </PackageReference>
+    <PackageReference Include="MSTest.TestAdapter" Version="3.1.1" />
+    <PackageReference Include="MSTest.TestFramework" Version="3.1.1" />
+    <PackageReference Include="StyleCop.Analyzers" Version="1.1.118">
+      <PrivateAssets>all</PrivateAssets>
+      <IncludeAssets>runtime; build; native; contentfiles; analyzers; buildtransitive</IncludeAssets>
+    </PackageReference>
+  </ItemGroup>
+  <ItemGroup>
+    <ProjectReference Include="..\..\Common\Test.Psi.Common\Test.Psi.Common.csproj" />
+    <ProjectReference Include="..\Microsoft.Psi.Visualization.Windows\Microsoft.Psi.Visualization.Windows.csproj" />
+  </ItemGroup>
 </Project>